--- conflicted
+++ resolved
@@ -511,7 +511,6 @@
         raise exceptions.DefaultEntrypointNotFoundException(
             repo=self._repo, name=self._default_name, expected_paths=expected_paths)
 
-<<<<<<< HEAD
     @cachedproperty
     def _setup_py_path(self):
         return os.path.join(self._repo_dir, 'setup.py')
@@ -541,9 +540,7 @@
 
         return self._runner.run(command).std_out
 
-=======
     # pylint: disable=too-many-branches
->>>>>>> 33795bd6
     @contextlib.contextmanager
     def _create_virtualenv(self, name, python=None):
 
@@ -632,11 +629,12 @@
                 utils.rmf(temp_dir)
             except BaseException as e:
                 if utils.is_windows():
-                    # The temp_dir was populated with files written by a different process (pip install)
-                    # On windows, this causes a [Error 5] Access is denied error.
+                    # The temp_dir was populated with files written by a different process
+                    # (pip install) On windows, this causes a [Error 5] Access is denied error.
                     # Eventually I will have to fix this - until then, sorry windows users...
-                    self._debug("Failed cleaning up temporary directory after creating virtualenv {}: {} - "
-                                "You might have some leftovers because of this...".format(temp_dir, str(e)))
+                    self._debug("Failed cleaning up temporary directory after creating virtualenv "
+                                "{}: {} - You might have some leftovers because of this..."
+                                .format(temp_dir, str(e)))
                 else:
                     raise
 
