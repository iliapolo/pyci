#############################################################################
# Copyright (c) 2018 Eli Polonsky. All rights reserved
#
# Licensed under the Apache License, Version 2.0 (the "License");
# you may not use this file except in compliance with the License.
# You may obtain a copy of the License at
#
#   http://www.apache.org/licenses/LICENSE-2.0
#
# Unless required by applicable law or agreed to in writing, software
# distributed under the License is distributed on an "AS IS" BASIS,
#   * WITHOUT WARRANTIES OR CONDITIONS OF ANY KIND, either express or implied.
#   * See the License for the specific language governing permissions and
#   * limitations under the License.
#
#############################################################################

from setuptools import setup


BASE_PACKAGE_NAME = 'pyci'

PROGRAM_NAME = 'pyci'

# this is different because it determines the name of the project
# in PyPi, and unfortunately 'pyci' is taken :(
PROJECT_NAME = 'py-ci'

setup(
    name='py-ci',
<<<<<<< HEAD
    version='0.5.2',
    url='https://github.com/iliapolo/pyci/',
=======
    version='0.6.0',
>>>>>>> 33795bd6
    author='Eli Polonsky',
    author_email='eli.polonsky@gmail.com',
    packages=[
        BASE_PACKAGE_NAME,
        '{0}.resources'.format(BASE_PACKAGE_NAME),
        '{0}.resources.virtualenv_support'.format(BASE_PACKAGE_NAME),
        '{0}.resources.windows_support'.format(BASE_PACKAGE_NAME),
        '{0}.api'.format(BASE_PACKAGE_NAME),
        '{0}.shell'.format(BASE_PACKAGE_NAME),
        '{0}.shell.commands'.format(BASE_PACKAGE_NAME),
        '{0}.shell.subcommands'.format(BASE_PACKAGE_NAME)
    ],
    package_data={
        BASE_PACKAGE_NAME: [
            'resources/changelog.jinja',
            'resources/pyci.ascii',
            'resources/virtualenv.py',
            'resources/virtualenv_support/pip-19.1.1-py2.py3-none-any.whl',
            'resources/virtualenv_support/setuptools-41.0.1-py2.py3-none-any.whl',
            'resources/windows_support/installer.nsi.jinja',
            'resources/windows_support/nsis-3.04.zip',
            'resources/windows_support/path.nsh'
        ],
    },
    license='LICENSE',
    description="CI toolchain for Python projects",
    entry_points={
        'console_scripts': [
            '{0} = {1}.shell.main:app'.format(PROGRAM_NAME, BASE_PACKAGE_NAME)
        ]
    },
    install_requires=[
        'click==6.7',
        'semver==2.8.0',
        'PyGithub==1.40',
        'requests==2.22.0',
        'jinja2==2.10.1',
        'boltons==18.0.0',
        'twine==1.11.0',
        'six==1.11.0',
        'colorama==0.3.9',
        'wheel==0.33.4',
        'packaging==19.0'
    ],
    classifiers=[
        'Programming Language :: Python',
        'Programming Language :: Python :: 2.7',
        'Programming Language :: Python :: 3.6',
        'Natural Language :: English',
        'Environment :: Console',
        'Intended Audience :: Developers',
        'Intended Audience :: Information Technology',
        'Intended Audience :: System Administrators',
        'License :: OSI Approved :: Apache Software License',
        'Operating System :: POSIX :: Linux',
        'Operating System :: Microsoft',
        'Topic :: Software Development :: Libraries :: Python Modules'
    ]
)<|MERGE_RESOLUTION|>--- conflicted
+++ resolved
@@ -28,12 +28,8 @@
 
 setup(
     name='py-ci',
-<<<<<<< HEAD
-    version='0.5.2',
+    version='0.6.0',
     url='https://github.com/iliapolo/pyci/',
-=======
-    version='0.6.0',
->>>>>>> 33795bd6
     author='Eli Polonsky',
     author_email='eli.polonsky@gmail.com',
     packages=[
